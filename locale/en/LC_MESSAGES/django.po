# SOME DESCRIPTIVE TITLE.
# Copyright (C) YEAR THE PACKAGE'S COPYRIGHT HOLDER
# This file is distributed under the same license as the PACKAGE package.
# FIRST AUTHOR <EMAIL@ADDRESS>, YEAR.
#
#, fuzzy
msgid ""
msgstr ""
"Project-Id-Version: PACKAGE VERSION\n"
"Report-Msgid-Bugs-To: \n"
"POT-Creation-Date: 2024-08-20 14:56+0200\n"
"PO-Revision-Date: YEAR-MO-DA HO:MI+ZONE\n"
"Last-Translator: FULL NAME <EMAIL@ADDRESS>\n"
"Language-Team: LANGUAGE <LL@li.org>\n"
"Language: \n"
"MIME-Version: 1.0\n"
"Content-Type: text/plain; charset=UTF-8\n"
"Content-Transfer-Encoding: 8bit\n"

#, python-format
msgid "%(added)s ECTS added with %(validated)s validated by the CDD."
msgstr ""

#, python-format
msgid "%(label)s:"
msgstr ""

#, python-format
msgid ""
"%(prenom)s, %(nom)s, born the %(date_naissance)s in %(lieu_naissance)s, "
"%(pays_naissance)s registered at %(formation)s realized the following third "
"cycle training:"
msgstr ""

#, python-format
msgid "%(state)s on %(date)s"
msgstr ""

msgid "(if applicable):"
msgstr ""

msgid "(or attach a confirmation email):"
msgstr ""

msgid ", on"
msgstr ""

msgid ":"
msgstr ""

#, python-format
msgid ""
"<a href=\"%(confirmation_paper_link_back)s\">%(reference)s</a> - "
"%(student_first_name)s %(student_last_name)s proposed a new deadline "
"(%(extension_request_proposed_date)s) for the confirmation paper for "
"%(training_title)s"
msgstr ""

#, python-format
msgid ""
"<a href=\"%(confirmation_paper_link_back)s\">%(reference)s</a> - "
"%(student_first_name)s %(student_last_name)s submitted data for the first "
"time for the confirmation paper for %(training_title)s"
msgstr ""

#, python-format
msgid ""
"<a href=\"%(confirmation_paper_link_back)s\">%(reference)s</a> - "
"%(student_first_name)s %(student_last_name)s submitted new data for the "
"confirmation paper for %(training_title)s"
msgstr ""

#, python-format
msgid ""
"<a href=\"%(confirmation_paper_link_back)s\">%(reference)s</a> - A promoter "
"submitted documents related to the confirmation paper of "
"%(student_first_name)s %(student_last_name)s for %(training_title)s"
msgstr ""

#, python-format
msgid ""
"<a href=\"%(enrollment_url)s\">Go to course enrolment</a> or <a "
"href=\"%(add_url)s\">add a course</a>"
msgstr ""

#, python-format
msgid ""
"<a href=\"%(parcours_doctoral_link_back)s\">%(reference)s</a> - "
"%(student_first_name)s %(student_last_name)s requested signatures for "
"%(training_title)s"
msgstr ""

#, python-format
msgid ""
"<a "
"href=\"%(parcours_doctoral_link_front_complementary_training)s\">%(reference)s</"
"a> - Some complementary training activities have been approved."
msgstr ""

#, python-format
msgid ""
"<a "
"href=\"%(parcours_doctoral_link_front_course_enrollment)s\">%(reference)s</"
"a> - Some course enrollment have been approved."
msgstr ""

#, python-format
msgid ""
"<a "
"href=\"%(parcours_doctoral_link_front_doctoral_training)s\">%(reference)s</"
"a> - Some doctoral training activities have been approved."
msgstr ""

msgid ""
"<a href='https://uclouvain.be/en/research/valodoc/confirmation-eligibility-"
"doctoral-programme.html' target='_blank'>https://uclouvain.be/en/research/"
"valodoc/confirmation-eligibility-doctoral-programme.html</a>"
msgstr ""

#, python-format
msgid ""
"<h2>Delete \"%(name)s\" custom mail template?</h2> <p>Are you sure you want "
"to delete the custom mail template? This cannot be undone.</p>"
msgstr ""

msgid ""
"<span class=\"bold-text\">Name, signature</span> <span class=\"bold-text "
"font-italic\">and date</span> of <span class=\"bold-text underline-"
"text\">all outgoing members</span> of the supervisory panel - including the "
"promoter(s) if applicable (<span class=\"font-italic\">or attach a "
"confirmation email</span>)"
msgstr ""

msgid ""
"<span class=\"bold-text\">Signature</span> <span class=\"bold-text font-"
"italic\">and date</span> of the <span class=\"bold-text underline-"
"text\">doctoral student</span> (<span class=\"font-italic\">or attach a "
"confirmation email</span>)"
msgstr ""

msgid "A comment is required."
msgstr ""

msgid ""
"A document proving that the communication was done (i.e. communication "
"certificate)"
msgstr ""

msgid ""
"A member should be either internal or external, please check the fields."
msgstr ""

msgid "A non doctor member must have a justification."
msgstr ""

msgid "A paper of each type has already been created."
msgstr ""

msgid "A promoter can not be president."
msgstr ""

msgid "A promoter can not be removed from the jury."
msgstr ""

msgid "A promoter can not be updated from the jury."
msgstr ""

msgid "ABANDON"
msgstr "Withdrawal"

msgid "ABANDON_ECHEC"
msgstr "Withdrawal / Failure"

msgid "ACCEPTEE"
msgstr "Accepted"

msgid "ADMIS"
msgstr "Admitted"

msgid "ADMISSION"
msgstr "Admission"

msgid "Abstract"
msgstr ""

msgid "Academic year"
msgstr ""

msgid "Accept"
msgstr ""

msgid "Accept / Reject"
msgstr ""

msgid "Accept selected activities"
msgstr ""

msgid "Accept selected courses"
msgstr ""

msgctxt "publication-status"
msgid "Accepted"
msgstr ""

msgid "Achieved additional training"
msgstr ""

msgid "Acronym / Title"
msgstr ""

msgid "Actions"
msgstr ""

msgid "Active"
msgstr ""

msgid "Activities"
msgstr ""

msgid "Activity begin date"
msgstr ""

msgid "Activity date"
msgstr ""

msgid "Activity description"
msgstr ""

msgid "Activity end date"
msgstr ""

msgid "Activity name"
msgstr ""

msgid "Activity subtype"
msgstr ""

msgid "Activity type"
msgstr ""

msgid "Actor"
msgstr ""

msgid "Actors as list items"
msgstr ""

msgid "Actors, comma-separated"
msgstr ""

msgid "Add"
msgstr ""

msgid "Add a conference, a symposium"
msgstr ""

msgid "Add a course unit"
msgstr ""

#, python-format
msgid "Add a custom mail template for <em>%(description)s</em>"
msgstr ""

msgid "Add a new member"
msgstr ""

msgid "Add a paper"
msgstr ""

msgid "Add a paper/presentation"
msgstr ""

msgid "Add a paper/presentation for this conference"
msgstr ""

msgid "Add a paper/presentation for this research residency"
msgstr ""

msgid "Add a promoter or a CA member"
msgstr ""

msgid "Add a publication"
msgstr ""

msgid "Add a publication to this conference"
msgstr ""

msgid "Add a research residency"
msgstr ""

msgid "Add a seminar"
msgstr ""

msgid "Add a service"
msgstr ""

msgid "Add a session"
msgstr ""

msgid "Add a session for this seminar"
msgstr ""

msgid "Add an activity"
msgstr ""

msgid "Add date filter"
msgstr ""

msgid "Add validation of prior experience (VAE)"
msgstr ""

msgid "Additional training"
msgstr ""

msgctxt "parcours_doctoral filter"
msgid "Additional training"
msgstr ""

msgid "Admission"
msgstr ""

msgctxt "parcours_doctoral"
msgid "Admission"
msgstr ""

msgid "Admission date"
msgstr ""

msgctxt "doctorate-filter"
msgid "Admission type"
msgstr ""

msgid "Advanced filters"
msgstr ""

#, python-format
msgid ""
"After considering the opinion of your supervisory panel, which met on "
"%(confirmation_date)s, the %(cdd_title)s notes that your doctoral "
"confirmation paper has been successfully completed."
msgstr ""

msgctxt "filters"
msgid "All"
msgstr ""

msgctxt "filters feminine"
msgid "All"
msgstr ""

msgid "All CA members must have approved the proposition."
msgstr "All supervisory panel members must have approved the proposition."

msgid "All history"
msgstr ""

msgid "All supervisors must have approved the proposition."
msgstr ""

msgid "Allow you to manage emails sent by CDD managers based on the CDD"
msgstr ""

msgid "Allow you to manage the doctoral training activities"
msgstr ""

msgid "Already a member."
msgstr "Already a member of the supervisory panel."

msgid "An external member must have a country."
msgstr ""

msgid "An external member must have a first name."
msgstr ""

msgid "An external member must have a gender."
msgstr ""

msgid "An external member must have a last name."
msgstr ""

msgid "An external member must have a title."
msgstr ""

msgid "An external member must have an email."
msgstr ""

msgid "An external member must have an institute."
msgstr ""

msgid "Application numero"
msgstr ""

msgid "Application status"
msgstr ""

msgid "Apply filters"
msgstr ""

msgid "Approval by PDF"
msgstr ""

msgid "Approve by PDF"
msgstr ""

#, python-format
msgid "Approve on behalf of %(first_name)s %(last_name)s"
msgstr ""

msgctxt "admission decision"
msgid "Approved"
msgstr ""

msgid "Approximate date for completing the thesis:"
msgstr ""

#, python-format
msgctxt "parcours_doctoral"
msgid "Are you sure you want to delete \"%(object)s\"?"
msgstr ""

#, python-format
msgid ""
"Are you sure you want to delete %(first_name)s %(last_name)s as %(role)s?"
msgstr ""

#, python-format
msgid "Are you sure you want to refuse \"%(object)s\"?"
msgstr ""

#, python-format
msgid "Are you sure you want to remove \"%(prenom)s %(nom)s\" from the jury?"
msgstr ""

#, python-format
msgid "Are you sure you want to restore \"%(object)s\"?"
msgstr ""

msgid "Are you sure you want to withdraw the student from this assessment?"
msgstr ""

msgid "Are you sure your want to delete this document?"
msgstr ""

msgid "As it appears in an official course catalogue"
msgstr ""

msgid "Assessment enrollments"
msgstr ""

msgid "Attachment: PhD training"
msgstr ""

msgid "Attachments:"
msgstr ""

msgid "Attestation"
msgstr ""

msgid "Attestation of the communication"
msgstr ""

msgid "Authors"
msgstr ""

msgctxt "publication-status"
msgid "Awaiting approval"
msgstr ""

msgid "BIOLOGY"
msgstr "Biology"

msgctxt "parcours_doctoral"
msgid "Back to page"
msgstr ""

msgid "Back to the list"
msgstr ""

msgid ""
"Be careful, some doctorales commissions require an activity proof in their "
"specifics dispositions. Refer to your commission specifics dispositions."
msgstr ""

msgid "Body"
msgstr ""

msgid "Brief justification"
msgstr ""

msgid "CA Member"
msgstr "Supervisory panel member"

msgid "CA members"
msgstr ""

msgid "CDD"
msgstr ""

msgid "CDD Mail template"
msgstr ""

msgid "CDD Mail templates"
msgstr ""

msgid "CDD configuration"
msgstr ""

msgid "CDD manager comment"
msgstr ""

msgid "CDD opinion"
msgstr ""

msgid "CHEMISTRY"
msgstr "Chemistry"

msgctxt "CategorieActivite"
msgid "COMMUNICATION"
msgstr "Oral communication (excluding conference)"

msgid "COMMUNICATION types"
msgstr ""
"Activity types for the oral communication category (excluding conference)"

msgid "COMPLEMENTARY_TRAINING"
msgstr "Further training"

msgctxt "CategorieActivite"
msgid "CONFERENCE"
msgstr "Conferences and symposiums"

msgid "CONFERENCE PUBLICATION types"
msgstr "Activity types for a communication in the conference category"

msgid "CONFERENCE types"
msgstr "Activity tpes for the conference category"

msgid "CONFIRMATION"
msgstr "Confirmation"

msgid "CONFIRMATION_A_REPRESENTER"
msgstr "Repeat confirmation exam"

msgid "CONFIRMATION_PAPER"
msgstr "Confirmation exam"

msgid "CONFIRMATION_REUSSIE"
msgstr "Passed confirmation exam"

msgid "CONFIRMATION_SOUMISE"
msgstr "Submitted confirmation"

msgctxt "CategorieActivite"
msgid "COURSE"
msgstr "Course units, courses and schools"

msgid "COURSE types"
msgstr "Activity types for the course category"

msgid "COURSE types for complementary training"
msgstr "Course types for complementary training"

msgid "Can approve confirmation paper"
msgstr ""

msgid "Can approve jury"
msgstr ""

msgid "Can be submitted"
msgstr ""

msgid "Can update the information related to the admission jury"
msgstr ""

msgid "Can update the information related to the confirmation paper"
msgstr ""

msgid "Can validate doctoral training"
msgstr ""

msgid "Can validate registration"
msgstr ""

msgid "Can view the information related to the admission jury"
msgstr ""

msgid "Can view the information related to the confirmation paper"
msgstr ""

msgid "Cancel"
msgstr ""

msgid "Canvas of the report of the supervisory panel"
msgstr ""

msgid "Canvas of the supervisory panel report to download"
msgstr ""

msgid "Carbon-copy the CA members"
msgstr ""

msgid "Carbon-copy the promoters"
msgstr ""

msgid "Category"
msgstr ""

msgid "Category labels"
msgstr ""

msgid "Certificate of achievement"
msgstr ""

msgid "Certificate of failure"
msgstr ""

msgid "Certificate of participation in the presentation"
msgstr ""

#, python-format
msgid "Change <em>%(name)s</em> configuration"
msgstr ""

#, python-format
msgid "Change <em>%(name)s</em> custom mail template"
msgstr ""

msgid "Change the paper for this research residency"
msgstr ""

msgid "Change the publication for this conference"
msgstr ""

msgid "Change the session for this seminar"
msgstr ""

msgid "Choice of joint supervision is not yet defined"
msgstr ""

msgid "City"
msgstr ""

msgid "Close"
msgstr ""

msgid "Co-author"
msgstr ""

msgid "Co-editor"
msgstr ""

msgid "Cohorts management"
msgstr ""

msgid "Comment"
msgstr ""

msgid "Comment about jury"
msgstr ""

msgid "Comment for PhD Committee manager"
msgstr ""

msgid "Comment to the candidate:"
msgstr ""

msgid "Comments"
msgstr ""

msgctxt "tab"
msgid "Comments"
msgstr ""

msgid "Communication attestation"
msgstr ""

msgid "Communication date"
msgstr ""

msgid "Communication title (in the activity language)"
msgstr ""

msgid "Complementary training"
msgstr ""

msgid "Complementary training not enabled"
msgstr ""

msgid "Complementary training proposition"
msgstr ""

msgid "Configuration saved."
msgstr ""

msgctxt "parcours_doctoral"
msgid "Configure"
msgstr ""

msgid "Confirm"
msgstr ""

msgid "Confirm and send the message"
msgstr ""

msgid "Confirm restoring activity to submitted"
msgstr ""

msgctxt "dashboard-category"
msgid "Confirmation"
msgstr ""

msgctxt "tab"
msgid "Confirmation"
msgstr ""

msgid "Confirmation deadline"
msgstr ""

msgid "Confirmation deadline:"
msgstr ""

msgid "Confirmation exam"
msgstr ""

msgid "Confirmation exam date"
msgstr ""

msgid "Confirmation exam date:"
msgstr ""

msgid "Confirmation exam not completed."
msgstr ""

msgid "Confirmation exam not found."
msgstr ""

msgid "Confirmation paper"
msgstr ""

msgid "Confirmation success attestation"
msgstr ""

msgid ""
"Consult the credits grid released by your domain doctoral commission. Refer "
"to the website of your commission for more details."
msgstr ""

msgid "Contact language"
msgstr ""

msgid "Context"
msgstr ""

msgid "Cotutelle"
msgstr ""

msgid "Cotutelle request document"
msgstr ""

msgid "Cotutelle thesis"
msgstr ""

msgid "Country"
msgstr ""

msgid "Course"
msgstr ""

msgctxt "admission"
msgid "Course"
msgstr ""

msgctxt "parcours_doctoral"
msgid "Course"
msgstr ""

msgid "Course choice"
msgstr ""

msgid "Course completed"
msgstr ""

msgid "Course owner"
msgstr ""

msgctxt "parcours_doctoral course"
msgid "Course type"
msgstr ""

msgid "Course unit code (if applicable)"
msgstr ""

msgid "Course unit enrolment"
msgstr ""

msgid "Course unit with evaluation"
msgstr ""

msgctxt "parcours_doctoral"
msgid "Course units"
msgstr ""

msgctxt "doctorate"
msgid "Courses"
msgstr ""

msgid "Courses and trainings"
msgstr ""

#, python-format
msgid "Create the confirmation paper success attestation (%(reference)s)"
msgstr ""

msgid "Create the confirmation paper success attestation as PDF"
msgstr ""

msgid "Created"
msgstr ""

msgctxt "admission"
msgid "Created at"
msgstr ""

msgctxt "confirmation paper"
msgid "Created at"
msgstr ""

msgid "Current funding"
msgstr ""

msgid "Current status of the confirmation"
msgstr ""

msgid "Custom mail template"
msgstr ""

msgid "Custom mail template deleted successfully"
msgstr ""

msgid "Custom mail template saved successfully."
msgstr ""

msgid "DECISION_DE_RECEVABILITE"
msgstr "Admissibility decision"

msgid "DEFENSE_PRIVEE"
msgstr "Private defense"

msgid "DESINSCRITE"
msgstr "Withdrawn"

msgid "DOCTORAL_TRAINING"
msgstr "PhD training"

msgid "Dashboard"
msgstr ""

msgid "Dashboard indicator"
msgstr ""

msgid "Date"
msgstr ""

#, python-format
msgid "Date - Filter #%s"
msgstr ""

msgid "Date of the confirmation paper (DD/MM/YYYY)"
msgstr ""

msgctxt "dashboard-indicator confirmation"
msgid "Date postponement"
msgstr ""

msgid "Date type"
msgstr ""

msgctxt "dashboard-indicator thesis-distribution"
msgid "Deadline 15 days"
msgstr ""

msgctxt "dashboard-indicator confirmation"
msgid "Deadline 2 months"
msgstr ""

msgid "Deadline extended"
msgstr ""

msgid "Deadline of the confirmation paper (DD/MM/YYYY)"
msgstr ""

msgid "Dedicated time (in EFT)"
msgstr ""

msgid "Defence date"
msgstr ""

msgid "Defense"
msgstr ""

msgctxt "doctorate tab"
msgid "Defense"
msgstr ""

msgid "Defense indicative date"
msgstr ""

msgid "Defense jury composition"
msgstr ""

msgid "Defense language"
msgstr ""

msgid "Defense method"
msgstr ""

msgctxt "admission tab"
msgid "Defense method"
msgstr ""

msgctxt "parcours_doctoral"
msgid "Defense method"
msgstr ""

msgctxt "parcours_doctoral tab"
msgid "Defense method"
msgstr ""

msgid "Definitive admission date to doctorate"
msgstr ""

msgid "Definitive admission date:"
msgstr ""

msgctxt "parcours_doctoral"
msgid "Delete"
msgstr ""

msgid "Delete the document"
msgstr ""

msgctxt "admission decision"
msgid "Denied"
msgstr ""

msgid ""
"Depending on your previous experience and your research project, the PhD "
"Committee may require you to take additional PhD training, up to a maximum "
"of 60 credits. If so, please indicate here a proposal for additional "
"training."
msgstr ""

msgctxt "publication-status"
msgid "Deposited"
msgstr ""

msgid ""
"Describe on this screen the conference you have participated in. You will be "
"able to specify the title of the communication(s) and/or publication(s) "
"associated to this conference in a second screen."
msgstr ""

msgid "Description"
msgstr ""

msgid "Description of your communication"
msgstr ""

msgid "Description of your paper/presentation"
msgstr ""

msgid "Designate as lead supervisor"
msgstr ""

msgid "Detailed curriculum vitae"
msgstr ""

msgid "Detailed doctoral training"
msgstr ""

msgid "Do not reorder values, and keep the same count"
msgstr ""

msgid "Do you want to continue?"
msgstr ""

#, python-format
msgid "Do you wish to move the doctorate to the \"%(status)s\" state?"
msgstr ""

msgid "Doctor"
msgstr ""

msgid "Doctoral commissions"
msgstr ""

msgctxt "female gender"
msgid "Doctoral student"
msgstr ""

msgctxt "gender"
msgid "Doctoral student"
msgstr ""

msgctxt "male gender"
msgid "Doctoral student"
msgstr ""

msgid "Doctoral training"
msgstr ""

msgctxt "dashboard-category"
msgid "Doctoral training"
msgstr ""

msgid "Doctoral training configuration"
msgstr ""

msgid "Doctoral training dossier"
msgstr ""

<<<<<<< HEAD
msgid "Doctoral trainings"
=======
msgid "Doctoral trainings export"
msgstr ""

msgid "Doctorate"
>>>>>>> d4e0618f
msgstr ""

msgid "Doctorate"
msgstr ""

msgid "Doctorate thesis field"
msgstr ""

msgid "Document"
msgstr ""

msgid "Document list"
msgstr ""

msgctxt "parcours_doctoral"
msgid "Document name"
msgstr ""

msgid "Document not found."
msgstr ""

msgid "Document type"
msgstr ""

msgid "Documents"
msgstr ""

msgid "Does not have a doctor title"
msgstr ""

msgid "Domain doctoral committee"
msgstr ""

msgid "Done in"
msgstr ""

msgid "Dossier numero"
msgstr ""

msgid "Download the PDF recap"
msgstr ""

msgid "Download the document"
msgstr ""

msgid "Dr"
msgstr ""

msgid "ECONOMY"
msgstr "Economy"

msgid "ECTS"
msgstr ""

msgctxt "summary"
msgid "ECTS added"
msgstr ""

msgid "ECTS credits"
msgstr ""

msgid "ECTS for participating"
msgstr ""

msgid "ECTS for the participation"
msgstr ""

msgid "ECTS must be positive"
msgstr ""

msgid "EFT"
msgstr ""

msgid "EN_ATTENTE_DE_SIGNATURE"
msgstr "Waiting for signature"

msgid "EN_ATTENTE_INJECTION_EPC"
msgstr "Waiting for EPC injection"

msgid "EN_COURS_DE_CREATION_PAR_GESTIONNAIRE"
msgstr "Being created by a manager"

msgid "Edit"
msgstr ""

#, python-format
msgid "Edit <em>%(category)s</em> activity."
msgstr ""

msgid "Edit the communication of this conference"
msgstr ""

msgid "Editor"
msgstr ""

msgctxt "admission"
msgid "Email"
msgstr ""

msgid "Email:"
msgstr ""

msgid "Enable complementary training tab"
msgstr ""

msgid "End date"
msgstr ""

msgid "English"
msgstr ""

msgid "English value"
msgstr ""

msgid "English values"
msgstr ""

msgid "Enroll in a course"
msgstr ""

msgid "Enroll in an assessment"
msgstr ""

msgctxt "admission"
msgid "Entity"
msgstr ""

msgid "Estimated time to complete the PhD (in months)"
msgstr ""

msgid "Event description"
msgstr ""

msgid "Event name"
msgstr ""

msgid "Event website"
msgstr ""

msgid "Example"
msgstr ""

msgid "Excel export of doctoral trainings"
msgstr ""

msgid "Exit without saving"
msgstr ""

msgid "Export"
msgstr ""

#, python-format
msgid "Exporting %(reference)s to PDF"
msgstr ""

msgid "Exporting the admission information to PDF"
msgstr ""

msgid "Extension request not completed."
msgstr ""

msgid "Extension request not defined."
msgstr ""

msgid "External"
msgstr ""

msgid "FNRS, FRIA, FRESH"
msgstr ""

msgid "Failure of the confirmation paper"
msgstr ""

msgid "Failure of the test"
msgstr ""

msgctxt "parcours doctoral gender"
msgid "Female"
msgstr ""

msgid "File"
msgstr ""

msgid "Financing comment"
msgstr ""

msgid "Financing type"
msgstr ""

msgid "First author"
msgstr ""

msgid "First name"
msgstr ""

msgid "First name and last name of the speaker"
msgstr ""

msgid "First name:"
msgstr ""

msgctxt "female gender"
msgid ""
"Following the presentation of the state of the research and the subsequent "
"discussion with the candidate, the supervisory panel assessed the progress "
"of the work and announces:"
msgstr ""

msgctxt "male gender"
msgid ""
"Following the presentation of the state of the research and the subsequent "
"discussion with the candidate, the supervisory panel assessed the progress "
"of the work and announces:"
msgstr ""

msgid ""
"Following the specifics of your domain doctoral commission, specify the "
"total time dedicated to this activity"
msgstr ""

msgid ""
"For a released text, specify the month and year of publication. Else, "
"specify the month and year of the manuscript."
msgstr ""

msgid ""
"For example, a contract, a letter from a supervisor, or any other document "
"showing that you have been awarded the scholarship on the dates indicated."
msgstr ""

msgid "Free"
msgstr ""

msgid "French"
msgstr ""

msgid "French value"
msgstr ""

msgid "French values"
msgstr ""

msgid "From"
msgstr ""

#, no-python-format
msgid "Full-time equivalent (as %)"
msgstr ""

msgctxt "parcours_doctoral"
msgid "Funding"
msgstr ""

msgctxt "tab"
msgid "Funding"
msgstr ""

msgid "Funding type"
msgstr ""

msgid "GEOGRAPHY"
msgstr "Geography"

msgid "Gantt chart"
msgstr ""

msgid "Gender"
msgstr ""

msgid "General data"
msgstr ""

msgid "Generate an archive"
msgstr ""

msgid "Generated by the system"
msgstr ""

msgid "Generic"
msgstr ""

msgid "Generic mail that can be manually sent"
msgstr ""

msgid "Global comments"
msgstr ""

msgid "Grounds for denied"
msgstr ""

msgid "HTML"
msgstr ""

msgid "Has your PhD project already started?"
msgstr ""

msgid "Have you previously enrolled for a PhD?"
msgstr ""

msgctxt "tab"
msgid "History"
msgstr ""

msgid "Holder of a PhD with thesis"
msgstr ""

msgid "Hourly volume"
msgstr ""

msgid "Hourly volume type"
msgstr ""

msgid "INVITED"
msgstr "Invited to sign"

msgid "IN_PROGRESS"
msgstr "In progress"

msgid "Identification photo of the student"
msgstr ""

msgid "Identifier"
msgstr ""

msgid ""
"If applicable, please upload here the opinion of your support committee on "
"the extension request."
msgstr ""

msgid ""
"If known, indicate the name of the laboratory, clinical department or "
"research centre where the thesis will be carried out at UCLouvain"
msgstr ""

msgid ""
"If necessary, please finish inputting doctoral activities and complete the "
"defense preparation below before submitting the jury proposition."
msgstr ""

msgid ""
"If necessary, specify the date of publication, delivery, acceptation or of "
"the manuscript"
msgstr ""

msgid "If other scholarship, specify"
msgstr ""

msgid "If other, specify"
msgstr ""

msgid "If the seminar takes place in several places, leave this field empty."
msgstr ""

msgid ""
"If you don't have any funding yet, please choose \"Self-funding\" and "
"explain the considered funding in the \"Comment\" area."
msgstr ""

msgid ""
"If you submit the activity, you will no longer be able to modify the seminar "
"or the various activities within it."
msgstr ""

msgid "Important information:"
msgstr ""

msgid ""
"Impossible action: please be sure that the confirmation date and report are "
"specified."
msgstr ""

msgid "In order of registration"
msgstr ""

msgid "In person"
msgstr ""

msgid "In the context of a course, specify the name of the professor"
msgstr ""

msgid "Incomplete field"
msgstr ""

msgid ""
"Indicate any completed or interrupted PhD studies in which you are no longer "
"enrolled."
msgstr ""

msgid ""
"Information about a potential cotutelle are to be inputted in the "
"\"Research\" part."
msgstr ""

msgctxt "jury"
msgid "Institute"
msgstr ""

msgctxt "parcours_doctoral"
msgid "Institute"
msgstr ""

msgid "Institute / Sector"
msgstr ""

msgid "Institute address"
msgstr ""

msgid "Institute name"
msgstr ""

msgid "Institution"
msgstr ""

msgid "Institution Federation Wallonie-Bruxelles"
msgstr ""

msgid "Institution in which the PhD thesis has been realised / started"
msgstr ""

msgid "Institution should be set when PhD has been set to yes or partial"
msgstr ""

msgid "Institution:"
msgstr ""

msgid "Internal"
msgstr ""

msgid "Internal comment"
msgstr ""

msgid "Internal comment:"
msgstr ""

msgid "International publication"
msgstr ""

msgid "International scholarship"
msgstr ""

msgid "Is active"
msgstr ""

msgid "Is it a Wallonia-Brussels Federation institution?"
msgstr ""

msgid "Is publication national"
msgstr ""

msgid ""
"Is your admission request linked with a FNRS, FRIA, FRESH or CSC application?"
msgstr ""

msgid "JURY"
msgstr "Jury"

msgid "JURY_APPROUVE_ADRE"
msgstr "Approved jury by ADRE"

msgid "JURY_APPROUVE_CA"
msgstr "Approved jury by CA"

msgid "JURY_APPROUVE_CDD"
msgstr "Approved jury by CDD"

msgid "JURY_REFUSE_ADRE"
msgstr "Refused jury by ADRE"

msgid "JURY_REFUSE_CDD"
msgstr "Refused jury by CDD"

msgid "JURY_SOUMIS"
msgstr "Submitted jury"

msgid "Joint supervision agreement"
msgstr ""

msgid "Joint supervision request"
msgstr ""

msgid "Journal, publishing house or depository institution"
msgstr ""

msgctxt "dashboard-category"
msgid "Jury"
msgstr ""

msgid "Jury approval"
msgstr ""

msgid "Jury chair"
msgstr ""

msgid "Jury composition"
msgstr ""

msgid "Justification"
msgstr ""

msgid "Justification letter"
msgstr ""

msgid "Keys"
msgstr ""

msgctxt "parcours_doctoral"
msgid "Keywords"
msgstr ""

msgid "Language"
msgstr ""

msgid "Last name / First name"
msgstr ""

msgid "Last name / First name / Global id"
msgstr ""

msgid "Last name / First name / NOMA"
msgstr ""

msgid "Last name:"
msgstr ""

msgid "Late enrollment"
msgstr ""

msgid "Lead supervisor"
msgstr ""

msgid "Lead supervisor approval"
msgstr ""

msgid "Lead supervisor assent"
msgstr ""

msgid "Lead supervisor comment"
msgstr ""

msgid "Learning unit"
msgstr ""

msgctxt "admission"
msgid "Learning unit"
msgstr ""

msgctxt "parcours_doctoral"
msgid "Learning unit"
msgstr ""

msgid "Leave page?"
msgstr ""

msgid "Letters of recommendation"
msgstr ""

msgid "Link to the PhD training (back-office)"
msgstr ""

msgid "Link to the PhD training (front-office)"
msgstr ""

msgid "Link to the admission confirmation paper panel (back-office)"
msgstr ""

msgid "Link to the admission confirmation paper panel (front-office)"
msgstr ""

msgid "Link to the complementary training panel (front-office)"
msgstr ""

msgid "Link to the doctoral training panel (back-office)"
msgstr ""

msgid "Link to the doctoral training panel (front-office)"
msgstr ""

msgid "Link to the doctorate supervisory panel (front-office)"
msgstr ""

msgid "Lookup somebody"
msgstr ""

msgid "MANAGEMENT"
msgstr "Management"

msgid "MATHEMATICS"
msgstr "Mathematics"

msgid "MEMBRE"
msgstr ""

msgid "Madam"
msgstr ""

msgid ""
"Mail sent to ADRE on first submission of the confirmation paper by the "
"doctoral student"
msgstr ""

msgid ""
"Mail sent to ADRE to inform him of the defavourable opinion on one "
"confirmation paper"
msgstr ""

msgid ""
"Mail sent to ADRE to inform him of the favourable opinion on one "
"confirmation paper"
msgstr ""

msgid ""
"Mail sent to ADRE to inform him of the necessity to retake one confirmation "
"paper"
msgstr ""

msgid ""
"Mail sent to ADRI to inform him of the defavourable opinion on one "
"confirmation paper"
msgstr ""

msgid ""
"Mail sent to ADRI to inform him of the favourable opinion on one "
"confirmation paper"
msgstr ""

msgid ""
"Mail sent to ADRI to inform him of the necessity to retake one confirmation "
"paper"
msgstr ""

msgid "Mail sent to each actor of the supervision group to request a signature"
msgstr ""

msgid "Mail sent to promoters when a member of the supervision panel refuses"
msgstr ""

msgid ""
"Mail sent to reference promoter to inform of the submission of complementary "
"training activities"
msgstr ""

msgid ""
"Mail sent to reference promoter to inform of the submission of course "
"enrollment"
msgstr ""

msgid ""
"Mail sent to reference promoter to inform of the submission of doctoral "
"training activities"
msgstr ""

msgid ""
"Mail sent to the applicant following approval or rejection by a member of "
"the supervisory group"
msgstr ""

msgid ""
"Mail sent to the doctoral student to give him some information about the "
"confirmation paper"
msgstr ""

msgid ""
"Mail sent to the doctoral student to inform him of the defavourable opinion "
"on the confirmation paper"
msgstr ""

msgid ""
"Mail sent to the doctoral student to inform him of the favourable opinion on "
"the confirmation paper"
msgstr ""

msgid ""
"Mail sent to the doctoral student to inform him of the necessity to retake "
"the confirmation paper"
msgstr ""

msgid ""
"Mail sent to the member of the supervision panel when deleted by the student"
msgstr ""

msgid ""
"Mail sent to the student to confirm supervision group signature requests are "
"sent"
msgstr ""

msgid ""
"Mail sent to the student to inform of the refusal of complementary training "
"activity"
msgstr ""

msgid "Mail sent to the student to inform of the refusal of course enrollment"
msgstr ""

msgid ""
"Mail sent to the student to inform of the refusal of doctoral training "
"activity"
msgstr ""

msgid "Mail sent to the student to update a complementary training activity"
msgstr ""

msgid "Mail sent to the student to update a course enrollment"
msgstr ""

msgid "Mail sent to the student to update a doctoral training activity"
msgstr ""

msgid "Main institute"
msgstr ""

msgctxt "parcours doctoral gender"
msgid "Male"
msgstr ""

msgctxt "tab"
msgid "Management"
msgstr ""

msgid "Mandatory fields are missing in the cotutelle."
msgstr ""

msgid "Mandatory fields are missing in the project details of the proposition."
msgstr ""

msgid "Mark or honours obtained"
msgstr ""

#, python-format
msgid "Member %(ca_member_index)s"
msgstr ""

msgid "Member not found"
msgstr ""

msgid "Member of supervision group already invited."
msgstr ""

msgid "Member of supervision group not found."
msgstr ""

msgid "Member of supervision group not invited."
msgstr ""

msgid "Members"
msgstr ""

msgid "Membre CA not found."
msgstr "Supervisory panel member not found."

msgid "Message body"
msgstr ""

msgid "Message for the student"
msgstr ""

msgid "Message sent successfully"
msgstr ""

msgid "Message subject"
msgstr ""

msgid ""
"Method 1 (the private defense and the public defense are separated by at "
"least a month"
msgstr ""

msgid ""
"Method 2 (The private defense and the public defense are organised the same "
"day, and subjected to an admissibility condition)"
msgstr ""

msgid "Modification request of the supervisory panel"
msgstr ""

msgid "Modified"
msgstr ""

msgid "Modified at"
msgstr ""

msgid "Month"
msgstr ""

msgid "Motivation"
msgstr ""

msgid "Motivation for joint supervision"
msgstr ""

#, python-format
msgid "Move the doctorate to the \"%(status)s\" state?"
msgstr ""

msgid "N/A"
msgstr ""

msgid "NO"
msgstr "No"

msgid "NON_AUTORISE_A_POURSUIVRE"
msgstr "Not allowed to continue"

msgid "NON_SOUMISE"
msgstr "Not submitted"

msgid "NOT_INVITED"
msgstr "Not invited to sign"

msgid "Name"
msgstr ""

msgid "Name in the language of the manifestation"
msgstr ""

msgid "Name or brief description"
msgstr ""

msgid "National publication"
msgstr ""

msgid "Negative assessment by lead supervisor"
msgstr ""

msgid "New deadline"
msgstr ""

msgid "New thesis title (if applicable):"
msgstr ""

msgid "Next doctorate"
msgstr ""

msgid "No"
msgstr ""

msgid "No confirmation paper yet"
msgstr ""

msgid "No defense"
msgstr ""

msgid "No defense reason"
msgstr ""

msgid "No doctoral training"
msgstr ""

msgctxt "parcours_doctoral"
msgid "No doctorate found."
msgstr ""

msgid "No document"
msgstr ""

msgid "No joint supervision"
msgstr ""

msgid "No jury found."
msgstr ""

msgid "No one invited"
msgstr ""

msgid "Noma"
msgstr ""

msgid "Non doctor reason"
msgstr ""

msgid "Non-retrievable document"
msgstr ""

msgid "Not free"
msgstr ""

msgid "Number of days participating"
msgstr ""

msgid "Number of values mismatch"
msgstr ""

msgid "OSIS DOCTORATE"
msgstr ""

msgid "OTHER"
msgstr "Other"

msgid "One choice per line, leave the \"Other\" value out"
msgstr ""

#, python-format
msgid "One doctoral trainings"
msgid_plural ""
"%(start_index)s to %(end_index)s of %(total_counts)s doctoral trainings"
msgstr[0] ""
msgstr[1] ""

msgid "Online"
msgstr ""

msgid "Online event"
msgstr ""

msgid "Online or in person"
msgstr ""

msgid "Only author"
msgstr ""

msgid "Open the related list"
msgstr ""

msgid "Opinion of the CA following the format provided by the CDD"
msgstr ""

msgid "Opinion on research mandate renewal"
msgstr ""

msgid "Oral presentation"
msgstr "Oral exposé"

msgid "Organisers or academic responsibles"
msgstr ""

msgid "Organising institution"
msgstr ""

msgid "Other"
msgstr ""

msgid "Other cotutelle-related documents"
msgstr ""

msgid "Other documents relating to joint supervision"
msgstr ""

msgid "Other institute"
msgstr ""

msgid "Other institute (if necessary)"
msgstr ""

msgid "Other institution address"
msgstr ""

msgid "Other institution name"
msgstr ""

msgid "Other international scholarship"
msgstr ""

msgid "Other members of the supervisory panel"
msgstr ""

msgctxt "CategorieActivite"
msgid "PAPER"
msgstr "Examination"

msgid "PDF file"
msgstr ""

msgid "PHYSICS"
msgstr "Physics"

msgid "PRESIDENT"
msgstr "President"

msgid "PRIVATE_DEFENSE"
msgstr "Private defence"

msgctxt "CategorieActivite"
msgid "PUBLICATION"
msgstr "Publication"

msgid "PUBLICATION types"
msgstr "Activity types for the publication category"

msgid "PUBLIC_DEFENSE"
msgstr "Public defence"

msgid "Page"
msgstr ""

msgid "Page size"
msgstr ""

msgid "Participating proof"
msgstr ""

msgid "Participation"
msgstr ""

msgid "Participation certification"
msgstr ""

msgid "Participations"
msgstr ""

msgid "Partner institution"
msgstr ""

msgid "Person"
msgstr ""

msgid "PhD"
msgstr ""

msgid "PhD already done"
msgstr ""

msgid "PhD first inscription date"
msgstr ""

msgid "PhD proposal"
msgstr ""

msgid "PhD research experience"
msgstr ""

msgid "PhD research project"
msgstr ""

msgid "PhD training"
msgstr ""

msgid "Plain text"
msgstr ""

msgid "Planned duration"
msgstr ""

msgid ""
"Please check the details of the activity (and sub-activities) to fill in all "
"the mandatory fields"
msgstr ""

msgid ""
"Please check the details of the activity to fill in all mandatory fields"
msgstr ""

msgid "Please choose a correct academic year."
msgstr ""

msgid "Please choose a correct learning unit."
msgstr ""

msgid "Please correct the errors below"
msgstr ""

msgid "Please justify why the member does not have a doctor title"
msgstr ""

msgid ""
"Please look up the website of your domain doctoral committee on how to "
"download the document."
msgstr ""

msgid ""
"Please refer to the specifics disposition of your domain doctoral commission "
"for your activities choice."
msgstr ""

msgid "Please select at least one date."
msgstr ""

msgid "Please specify either a hourly volume or a number of participating days"
msgstr ""

msgid "Poster"
msgstr ""

msgid "Pre-admission"
msgstr ""

msgid "Presentation date"
msgstr ""

msgctxt "jury"
msgid "President"
msgstr ""

#, python-format
msgctxt "female gender"
msgid "President of the %(cdd_title)s"
msgstr ""

#, python-format
msgctxt "male gender"
msgid "President of the %(cdd_title)s"
msgstr ""

msgid "Preview"
msgstr ""

#, python-format
msgid "Preview <em>%(name)s</em> custom mail template"
msgstr ""

msgid "Previous confirmation exams"
msgstr ""

msgid "Previous doctorate"
msgstr ""

msgctxt "dashboard-category"
msgid "Private defense (formula 1)"
msgstr ""

msgctxt "dashboard-category"
msgid "Private defense / Public defense (formula 2)"
msgstr ""

msgid "Professor"
msgstr ""

msgid "Program proposition"
msgstr ""

msgid "Project"
msgstr ""

msgid "Project resume"
msgstr ""

msgid "Project resume (max. 2000 characters)"
msgstr ""

msgid "Project title"
msgstr ""

msgid "Project title (max. 100 characters)"
msgstr ""

msgctxt "gender"
msgid "Promoter"
msgstr ""

msgctxt "gender"
msgid "Promoters"
msgstr ""

msgid "Promotion"
msgstr ""

msgid "Proof"
msgstr ""

msgid "Proof of acceptance or publication"
msgstr ""

msgid "Proof of acceptation by the committee"
msgstr ""

msgid "Proof of participation for the whole activity"
msgstr ""

msgid "Proof of participation or success"
msgstr ""

msgid "Proof of scholarship"
msgstr ""

msgid "Proposed changes to the supervisory panel and justification:"
msgstr ""

msgid "Proposed new deadline"
msgstr ""

msgid "Proposed thesis title"
msgstr ""

msgid "Proximity Commission for Dental Sciences (DENT)"
msgstr ""

msgid "Proximity Commission for Motricity Sciences (MOTR)"
msgstr ""

msgid "Proximity Commission for Neuroscience (NRSC)"
msgstr ""

msgid "Proximity Commission for Pharmaceutical Sciences (DFAR)"
msgstr ""

msgid "Proximity commission"
msgstr ""

msgid "Proximity commission / Subdomain"
msgstr ""

msgid ""
"Proximity commission for biochemistry, cellular and molecular biology, "
"genetics, immunology (BCGIM)"
msgstr ""

msgid "Proximity commission for experimental and clinical research (ECLI)"
msgstr ""

msgid "Proximity commission for public health, health and society (SPSS)"
msgstr ""

msgctxt "dashboard-category"
msgid "Public defense (formula 1)"
msgstr ""

msgid "Publication status"
msgstr ""

msgid "Publication title (in the publication language)"
msgstr ""

msgid "Publication type"
msgstr ""

msgid "Publications"
msgstr ""

msgctxt "publication-status"
msgid "Published"
msgstr ""

msgid "REFUSEE"
msgstr "Denied"

msgctxt "CategorieActivite"
msgid "RESIDENCY"
msgstr "Advanced research residency"

msgid "RESIDENCY types"
msgstr "Activity types for the advanced research residency category"

msgid "Reason for exceeding the deadline"
msgstr ""

msgctxt "dashboard-category"
msgid "Recevability (formula 2)"
msgstr ""

msgid "Recipient"
msgstr ""

msgid ""
"Refer to the specific measures of your doctoral commission to know if one of "
"these method is mandatory to you."
msgstr ""

msgid "Refer to the website of your commission for more details."
msgstr ""

msgid "Refer to your commission website for more detail."
msgstr ""

msgid "Reference"
msgstr ""

msgid "Reference DIAL.Pr"
msgstr "Référence DIAL.Pr"

msgid "Refuse activity"
msgstr ""

msgid "Registration Id"
msgstr ""

msgctxt "dashboard-indicator jury"
msgid "Rejected by ADRE"
msgstr ""

msgctxt "dashboard-indicator thesis-distribution"
msgid "Rejected by ADRE"
msgstr ""

msgctxt "dashboard-indicator thesis-distribution"
msgid "Rejected by SCEB"
msgstr ""

msgid "Related doctorate"
msgstr ""

msgctxt "parcours_doctoral"
msgid "Remove"
msgstr ""

msgctxt "jury member"
msgid "Remove?"
msgstr ""

msgid "Reporting categories"
msgstr ""

msgid "Request of a new deadline for the confirmation paper"
msgstr ""

msgid "Require changes"
msgstr ""

#, python-format
msgid "Require changes for \"%(object)s\""
msgstr ""

msgid ""
"Required field for some of the doctoral commissions. Refer to the website of "
"your commission for more detail."
msgstr ""

msgid ""
"Required field if some doctorals commissions, refer to your commission "
"specifics dispositions."
msgstr ""

msgctxt "tab"
msgid "Research"
msgstr ""

msgid "Research institute"
msgstr ""

msgid "Research report"
msgstr ""

msgid "Research scholarship"
msgstr ""

msgid "Research seminar"
msgstr ""

msgid "Resend invitation"
msgstr ""

msgid "Reset"
msgstr ""

msgid "Restore activity to submitted"
msgstr ""

msgid "Retaking of the confirmation paper"
msgstr ""

msgid "Retaking of the test"
msgstr ""

msgctxt "activity"
msgid "Role"
msgstr ""

msgctxt "jury"
msgid "Role"
msgstr ""

msgid "Role of the signing actor"
msgstr ""

msgid "Role: ADRE Secretaries"
msgstr ""

msgid "Role: ADRE secretary"
msgstr ""

msgid "Role: CDD configurator"
msgstr ""

msgid "Role: CDD configurators"
msgstr ""

msgid "Role: Committee member"
msgstr ""

msgid "Role: Committee members"
msgstr ""

msgid "Role: Doctorate reader"
msgstr ""

msgid "Role: Doctorate readers"
msgstr ""

msgid "Role: Jury secretaries"
msgstr ""

msgid "Role: Jury secretary"
msgstr ""

msgid "Role: Promoter"
msgstr ""

msgid "Role: Promoters"
msgstr ""

msgid "Role: Student"
msgstr ""

msgid "SEARCH_SCHOLARSHIP"
msgstr "Research scholarship"

msgid "SECRETAIRE"
msgstr ""

msgid "SELF_FUNDING"
msgstr "Self-funding"

msgctxt "CategorieActivite"
msgid "SEMINAR"
msgstr "Seminar taken"

msgid "SEMINAR types"
msgstr "Activity types for the seminar category"

msgctxt "CategorieActivite"
msgid "SERVICE"
msgstr "Services"

msgid "SERVICE types"
msgstr "Activity types for the service category"

msgid "SIGNING_IN_PROGRESS"
msgstr "Signing in progress"

msgid "SOUMISE"
msgstr "Submitted"

msgid "SOUTENANCE_PUBLIQUE"
msgstr "Public defense"

msgid "STATISTICS"
msgstr "Statistics"

msgctxt "parcours_doctoral"
msgid "Save"
msgstr ""

msgid "Save and view result"
msgstr ""

msgid "Scholarship end date"
msgstr ""

msgid "Scholarship end date prior to any possible renewal."
msgstr ""

msgid "Scholarship holder"
msgstr ""

msgid "Scholarship start date"
msgstr ""

msgid "Scientific communications"
msgstr ""

msgid "Scientific residencies"
msgstr ""

msgid "Score encoding periods:"
msgstr ""

msgctxt "verb"
msgid "Search"
msgstr ""

msgid "Search a person by surname"
msgstr ""

msgid "Search for an EU code"
msgstr ""

msgid "Search on portal"
msgstr ""

msgid "Second author"
msgstr ""

msgid "Secretary"
msgstr ""

msgid "Sector"
msgstr ""

msgid "Select a mail template"
msgstr ""

msgid "Select at least one activity"
msgstr ""

msgid "Select for batch action"
msgstr ""

msgid "Select the active statuses"
msgstr ""

msgid "Select the inactive statuses"
msgstr ""

msgid "Selection committee"
msgstr ""

msgid "Send a mail"
msgstr ""

msgid "Send a mail to the student"
msgstr ""

msgid "Send an information email"
msgstr ""

msgid "Send the message"
msgstr ""

msgid "Sender"
msgstr ""

msgid "Service type"
msgstr ""

msgid "Services"
msgstr ""

msgid "Session"
msgstr ""

#, python-format
msgid "Session %(index)s"
msgstr "Session n°%(index)s"

msgid "Set as member"
msgstr ""

msgid "Set as president"
msgstr ""

msgid "Set as secretary"
msgstr ""

msgid "Show details"
msgstr ""

msgid "Signature and date"
msgstr ""

msgid "Signatures"
msgstr ""

msgid "Sir"
msgstr ""

msgid "Some errors have been encountered."
msgstr ""

msgid "Specified"
msgstr ""

msgid "Specify a scientific communication you made."
msgstr ""

msgid "Specify employer and function"
msgstr ""

msgid "Specify if other"
msgstr ""

msgid "Specify the name of the event in which the communicate took place"
msgstr ""

msgid ""
"Specify the status of the publication or of the patent. Consult the website "
"of your commission for more detail."
msgstr ""

msgid "Specify the title in the language of the activity"
msgstr ""

msgid ""
"Specify your participation in a course in the context of your doctoral "
"training, excepting courses from the catalog of the UCLouvain in which you "
"are registered to the exam. In this last case, this course will be "
"automatically added when you succeed it."
msgstr ""

msgid "Start date"
msgstr ""

msgid "Status"
msgstr ""

msgctxt "parcours_doctoral"
msgid "Status"
msgstr ""

msgctxt "parcours_doctoral filter"
msgid "Status"
msgstr ""

msgid "Status changes"
msgstr ""

msgid "Status of the doctoral training"
msgstr ""

msgid "Status:"
msgstr ""

msgid "Student"
msgstr ""

msgctxt "parcours_doctoral"
msgid "Student"
msgstr ""

msgid "Student path"
msgstr ""

msgid "Subject"
msgstr ""

msgid "Submit"
msgstr ""

msgid ""
"Submit a proof, for example a letter from the editor, a delivery "
"attestation, the first page of the publication, ..."
msgstr ""

msgid "Submit selected activities"
msgstr ""

msgid "Submit selected courses"
msgstr ""

msgctxt "parcours_doctoral"
msgid "Submitted"
msgstr ""

msgctxt "publication-status"
msgid "Submitted"
msgstr ""

msgctxt "dashboard-indicator confirmation"
msgid "Submitted PV"
msgstr ""

msgctxt "dashboard-indicator formula-1-private-defense"
msgid "Submitted PV"
msgstr ""

msgctxt "dashboard-indicator formula-1-public-defense"
msgid "Submitted PV"
msgstr ""

msgctxt "dashboard-indicator formula-2-admissibility"
msgid "Submitted PV"
msgstr ""

msgctxt "dashboard-indicator formula-2-defense"
msgid "Submitted PV (private defense)"
msgstr ""

msgctxt "dashboard-indicator formula-2-defense"
msgid "Submitted PV (public defense)"
msgstr ""

msgctxt "dashboard-indicator formula-2-admissibility"
msgid "Submitted admissibility"
msgstr ""

msgctxt "dashboard-indicator confirmation"
msgid "Submitted confirmation"
msgstr ""

msgctxt "dashboard-indicator formula-1-private-defense"
msgid "Submitted private defense"
msgstr ""

msgctxt "dashboard-indicator formula-2-defense"
msgid "Submitted private defense / Submitted public defense"
msgstr ""

msgctxt "dashboard-indicator formula-1-public-defense"
msgid "Submitted public defense"
msgstr ""

msgid "Successful test"
msgstr ""

msgctxt "paper summary"
msgid "Summary"
msgstr ""

msgid "Summary of the communication"
msgstr ""

msgid "Supervision"
msgstr ""

msgid "Supervision group not found."
msgstr ""

msgid "Supervisor"
msgstr ""

msgctxt "gender"
msgid "Supervisor"
msgstr ""

msgid "Supervisor not found."
msgstr ""

msgid "Supervisory panel"
msgstr ""

msgid "Supervisory panel report of the confirmation paper"
msgstr ""

msgid "Support Committee minutes"
msgstr ""

msgid "Surname"
msgstr ""

msgid "Template title"
msgstr ""

msgid "Temporary / definitive admission date"
msgstr ""

msgid ""
"The \"doctoral training\" must be completed before submitting the defense "
"preparation and the jury proposition."
msgstr ""

msgid ""
"The <span class=\"text-uppercase underline-text bold-text\">new</span> "
"supervisory panel would be made up as follows:"
msgstr ""

msgid "The <strong>additional training</strong> has been completed: yes / no."
msgstr ""

msgid "The CA members"
msgstr "The supervisory panel members"

msgid ""
"The PDF certificate of having passed the confirmation exam is currently "
"being generated. Please come back later to access it."
msgstr ""

msgid "The acronym of the scholarship grant"
msgstr ""

msgid "The activity title"
msgstr ""

msgid "The assessment enrollment has not been found"
msgstr ""

msgid ""
"The authorized publications and their valuation in credits are specified on "
"the website of you domain doctoral commission. If the publication must be "
"associated to a conference, first input the conference and use the menu "
"action \"Add a publication to this conference\""
msgstr ""

msgid "The certificate of achievement is being generated."
msgstr ""

#, python-format
msgid ""
"The committee also validates the activities carried out as part of your "
"doctoral training, which now total %(nb_credits)s ECTS."
msgstr ""

msgctxt "female gender"
msgid ""
"The committee requests the candidate to <strong>retake</strong> the paper "
"<u>before</u>:"
msgstr ""

msgctxt "male gender"
msgid ""
"The committee requests the candidate to <strong>retake</strong> the paper "
"<u>before</u>:"
msgstr ""

msgid ""
"The confirmation exam is not completed: please be sure that the confirmation "
"date and report have been specified."
msgstr ""

msgid "The confirmation paper is not in progress"
msgstr ""

msgid "The current training is attached to this document."
msgstr ""

msgid "The date cannot be in the future."
msgstr ""

msgid "The date of the confirmation exam cannot be later than its deadline."
msgstr ""

msgid "The decision of the signing actor"
msgstr ""

msgid ""
"The declaration of you doctoral training activities must be consistent with "
"the specifics disposition of your domain. Please refer to those on the "
"website of your Domain Doctoral Commission for more information."
msgstr ""

msgctxt "female gender"
msgid "The doctoral student"
msgstr ""

msgctxt "gender"
msgid "The doctoral student"
msgstr ""

msgctxt "male gender"
msgid "The doctoral student"
msgstr ""

msgctxt "parcours_doctoral"
msgid "The doctoral training must be in the 'waiting for signature' status."
msgstr ""

msgid "The doctorate is not initialized"
msgstr ""

msgid "The export has failed"
msgstr ""

msgid "The first name of the recipient"
msgstr ""

msgid "The first name of the signing actor"
msgstr ""

msgid "The first name of the student"
msgstr ""

msgid ""
"The format of the documents to be uploaded below may vary from one CDD to "
"another. Find out more on your CDD's website or from your doctoral manager."
msgstr ""

msgid "The jury is not in progress"
msgstr ""

msgid "The last name of the recipient"
msgstr ""

msgid "The last name of the signing actor"
msgstr ""

msgid "The last name of the student"
msgstr ""

msgid "The member is already in the jury."
msgstr ""

msgid "The member is not external."
msgstr ""

msgid "The member was not found in the jury."
msgstr ""

#, python-format
msgid ""
"The number of acquired <strong>doctoral</strong> credits amounts to "
"%(credits_nb)s credit."
msgid_plural ""
"The number of acquired <strong>doctoral</strong> credits amounts to "
"%(credits_nb)s credits."
msgstr[0] ""
msgstr[1] ""

msgid "The opinion about the extension request is not completed."
msgstr ""

#, python-brace-format
msgid ""
"The option {index} must have an identifier and a translation for each "
"required language."
msgstr ""

msgid "The person has not been found."
msgstr ""

msgid "The public comment about the approval/refusal"
msgstr ""

msgid "The reason for needing update"
msgstr ""

msgid "The reason for refusal"
msgstr ""

msgid "The signature request procedure is already in progress."
msgstr ""

msgid "The signature request procedure isn't in progress."
msgstr ""

msgid "The start date can't be later than the end date"
msgstr ""

#, python-format
msgid "The status has been changed to %(status)s."
msgstr ""

msgid "The student has been withdrawn from this assessment."
msgstr ""

msgid "There can be no more CA members in the supervision group."
msgstr ""
"There can be no more supervisory panel members in the supervision group."

msgid "There can be no more promoters in the supervision group."
msgstr ""

msgid "There is no request for a new deadline."
msgstr ""

msgid "Thesis defense"
msgstr ""

msgctxt "dashboard-category"
msgid "Thesis distribution authorisation"
msgstr ""

msgid "Thesis field"
msgstr ""

msgid "Thesis field should be set when PhD has been set to yes or partial"
msgstr ""

msgid "Thesis institute"
msgstr ""

msgid "Thesis institute must be set."
msgstr ""

msgid "Thesis language"
msgstr ""

msgid "Thesis location"
msgstr ""

msgid "Thesis title"
msgstr ""

#, python-format
msgid "Thesis with cotutelle with %(institute_name)s"
msgstr ""

msgid "This activity and its potential subactivities will be discontinued"
msgstr ""

msgid ""
"This activity and potential sub-activities will be set back to Unsubmitted "
"for modification"
msgstr ""

msgid "This activity could not be found"
msgstr ""

msgid "This activity has been submitted"
msgstr ""

msgid ""
"This activity has underlying sub-activities that will be refused as well"
msgstr ""

msgid ""
"This activity has underlying sub-activities that will be restored as well"
msgstr ""

msgid ""
"This activity is about an oral communication which is not organized in the "
"context of a conference."
msgstr ""

msgid "This activity is not complete"
msgstr ""

msgid "This activity must be either accepted or refused"
msgstr ""

msgid "This activity must be submitted"
msgstr ""

msgid "This activity must be unsubmitted"
msgstr ""

msgid "This activity will be refused"
msgstr ""

msgid "This activity will be restored"
msgstr ""

msgid ""
"This adds a \"Complementary training\" tab on admissions concerning this CDD."
msgstr ""

msgid "This field is required."
msgstr ""

msgid ""
"This is a temporary title and it will be modifiable later depending on the "
"jury analysis."
msgstr ""

msgid "This page is currently under construction."
msgstr ""

msgid ""
"This part is about seminars you went to and which can be valued in your "
"doctoral training depending on your domain commission."
msgstr ""

msgid "This student has not been enrolled in any assessment yet."
msgstr ""

msgid "This student has not created any activity yet"
msgstr ""

msgid "This student has not created any course yet."
msgstr ""

msgid ""
"This tool allows you to register to a course of the UCLouvain catalogue "
"only, before taking part in it and while respecting the academic calendar "
"which determine the limit dates for the inscription to courses and exams. If "
"a mark is given after the exam, the course will be automatically submitted "
"to the doctoral commission to value it into your doctoral training. The "
"courses in the UCLouvain catalogue in which you are not taking part to the "
"exam or all courses (in the UCLouvain or elsewhere) must be inputted in the "
"doctoral training tab if you want to value them."
msgstr ""

#, no-python-format
msgid "Time allocated for thesis (in %)"
msgstr ""

msgctxt "admission"
msgid "Title"
msgstr ""

msgctxt "parcours_doctoral course"
msgid "Title"
msgstr ""

msgid "Title (Prof., Dr):"
msgstr ""

msgid "Title (in the publication language)"
msgstr ""

msgid "Title of the communication"
msgstr ""

msgid "Title of the paper in the language of the activity"
msgstr ""

msgid "Title of the training"
msgstr ""

msgid "To"
msgstr ""

msgid ""
"To be sent to the CDD secretariat <br> (To help you to fill this form, "
"please read the UCLouvain Doctoral Regulations and the special provisions of "
"your PhD Field Committee (CDD))."
msgstr ""

msgid ""
"To be uploaded in your dossier on the doctoral platform as soon as possible "
"after the confirmation test"
msgstr ""

msgid ""
"To visualize and edit a document, please select it in the list opposite."
msgstr ""

msgid "Token"
msgstr ""

msgctxt "parcours_doctoral"
msgid "Tokens that can be used for replacement"
msgstr ""

msgid "Total"
msgstr ""

msgid "Total hourly volume"
msgstr ""

msgid "Training activities"
msgstr ""

msgid "Training activity"
msgstr ""

msgctxt "doctorate"
msgid "Type"
msgstr ""

msgid "Type of communication"
msgstr ""

msgid "Type of paper"
msgstr ""

msgctxt "CategorieActivite"
msgid "UCL_COURSE"
msgstr "UCL Courses"

msgid "UCLouvain"
msgstr ""

msgid "UCLouvain logo"
msgstr ""

msgid "UUID"
msgstr ""

msgid "Undecided"
msgstr ""

msgid ""
"Under somer conditions specified in the specifics dispositions of your "
"doctoral commission, you can ask the validation of a prior experience done "
"after your second cycle and before your admission in the doctoral training "
"programme. This experience must have a direct link with your research "
"subject. Following these specifics dispositions, the acquisition of a master "
"with a deepened aim can be validated as a prior experience (art. 2.2.4 of "
"the PhD Regulations)."
msgstr ""

msgid "Unknown noma"
msgstr ""

msgctxt "publication-status"
msgid "Unsubmitted"
msgstr ""

msgctxt "verb"
msgid "Update"
msgstr ""

msgid "Update member"
msgstr ""

msgid "Updated at"
msgstr ""

msgid "Updated by"
msgstr ""

msgctxt "parcours_doctoral"
msgid "Upload"
msgstr ""

msgid "Upload a document"
msgstr ""

msgid "Upload the opinion on the renewal of the research mandate"
msgstr ""

msgid "VAE"
msgstr "Validation of prior experience (VAE)"

msgctxt "CategorieActivite"
msgid "VAE"
msgstr "Validation of prior experience (VAE)"

msgid "Validate selected courses"
msgstr ""

msgid "Validated"
msgstr ""

msgctxt "dashboard-indicator jury"
msgid "Validated by ADRE"
msgstr ""

msgctxt "dashboard-indicator jury"
msgid "Validated by CA"
msgstr ""

msgctxt "dashboard-indicator training"
msgid "Validated by promoter"
msgstr ""

msgid "Validated credits total"
msgstr ""

msgid "Visualize"
msgstr ""

msgid "WORK_CONTRACT"
msgstr "Work contract"

msgid ""
"We congratulate you on your successful completion of the paper and wish you "
"every success in your doctoral training."
msgstr ""

msgctxt "admission"
msgid "Website"
msgstr ""

msgid "With reading committee"
msgstr ""

msgid "Withdraw"
msgstr ""

msgid "Without reading committee"
msgstr ""

msgid "Work contract"
msgstr ""

msgid "Work contract should be set when funding type is set to work contract"
msgstr ""

msgid "Work contract type"
msgstr ""

msgid "Work start date"
msgstr ""

msgid "Working contract type"
msgstr ""

msgid ""
"Would you like to carry out your thesis under joint supervision with another "
"institution?"
msgstr ""

msgid ""
"Write your resume in the language decided with your accompanying committee."
msgstr ""

msgid "YES"
msgstr "Yes"

msgid "Year"
msgstr ""

msgid "Yes"
msgstr ""

msgid "Yes,No,All"
msgstr ""

msgid "You appear to have unsaved changes, which will be lost."
msgstr ""

msgid ""
"You must add at least one UCLouvain supervisor in order to request "
"signatures."
msgstr ""

msgid ""
"You must add at least one external supervisor in order to request signatures."
msgstr ""

msgid "You must add at least two CA members in order to request signatures."
msgstr ""
"You must add at least two supervisory panel members in order to request "
"signatures."

msgid "You must be a member of the committee to access this doctoral training"
msgstr ""

msgid ""
"You must be a member of the doctoral commission to access this doctoral "
"training"
msgstr ""

msgid "You must be the reference promoter to access this doctoral training"
msgstr ""

msgid "You must be the request author to access this doctoral training"
msgstr ""

msgid "You must be the request promoter to access this doctoral training"
msgstr ""

msgid "You must reference a person in UCLouvain."
msgstr ""

msgid "You must set a lead supervisor."
msgstr ""

msgid "You need to set a member as president."
msgstr ""

msgid "You need to set a member as secretary."
msgstr ""

msgid "Your data have been saved."
msgstr ""

msgid "Your document is available here"
msgstr ""

msgid ""
"Your export request has been planned, you will receive a notification as "
"soon as it is available."
msgstr ""

msgid ""
"Your joint supervision information can be completed later. Please input "
"\"No\" if you don't have information yet."
msgstr ""

msgid "Your participation"
msgstr ""

msgid "Your participation in the event"
msgstr ""

msgctxt "doctorate"
msgid "city"
msgstr ""

msgid "credits"
msgstr ""

msgid "days"
msgstr ""

msgid "dd/mm/yyyy"
msgstr ""

#, python-format
msgid "from %(start)s to %(end)s"
msgstr ""

msgid "hours"
msgstr ""

msgid "items per page"
msgstr ""

msgid "the <strong>failure</strong> of the confirmation paper."
msgstr ""

msgid "the <strong>not pursing</strong> of the doctorate."
msgstr ""

msgid "the <strong>successful completion</strong> of the confirmation paper."
msgstr ""

msgid "to"
msgstr ""

msgid "ucl"
msgstr "UCLouvain"

#, python-brace-format
msgid "{items} types out of {total}"
msgstr ""<|MERGE_RESOLUTION|>--- conflicted
+++ resolved
@@ -1018,14 +1018,10 @@
 msgid "Doctoral training dossier"
 msgstr ""
 
-<<<<<<< HEAD
 msgid "Doctoral trainings"
-=======
+msgstr ""
+
 msgid "Doctoral trainings export"
-msgstr ""
-
-msgid "Doctorate"
->>>>>>> d4e0618f
 msgstr ""
 
 msgid "Doctorate"
